from numba import njit
from dataclasses import dataclass
from scipy.special import eval_legendre, gamma
import numpy as np

from ..utils import eval_assoc_legendre, constants, kinematics
from ..reactions import ProjectileTargetSystem
from ..rmatrix import Solver


@dataclass
class ElasticXS:
    r"""
    Holds differential cross section, analyzing power, total cross section and
    reaction cross secton, all at a given energy
    """

    dsdo: np.array
    Ay: np.array
    t: np.float64
    rxn: np.float64


class ElasticXSWorkspace:
    r"""
    Workspace for elastic scattering observables for a parametric,
    local and l-independent interaction
    """

    def __init__(
        self,
        projectile: tuple,
        target: tuple,
        sys: ProjectileTargetSystem,
        Ecm: np.float64,
        k: np.float64,
        mu: np.float64,
        eta: np.float64,
        local_interaction_scalar,
        local_interaction_spin_orbit,
        solver: Solver,
        angles: np.array,
        smatrix_abs_tol: np.float64 = 1e-6,
    ):
        assert np.all(np.diff(angles) > 0)
        assert angles[0] >= 0.0 and angles[-1] <= np.pi

        self.projectile = projectile
        self.target = target
        self.sys = sys
        self.solver = solver
        self.mu = mu
        self.Ecm = Ecm
        self.k = k
        self.eta = eta
        self.local_interaction_scalar = local_interaction_scalar
        self.local_interaction_spin_orbit = local_interaction_spin_orbit
        self.smatrix_abs_tol = smatrix_abs_tol

        # precompute things
        self.free_matrices = self.solver.free_matrix(
            sys.channel_radius, sys.l, coupled=False
        )
        self.basis_boundary = self.solver.precompute_boundaries(sys.channel_radius)

        # get information for each channel
        channels, asymptotics = sys.get_partial_wave_channels(
            self.Ecm, self.mu, self.k, self.eta
        )

        # de couple into two independent systems per partial wave
        self.channels = [ch.decouple() for ch in channels]
        self.asymptotics = [asym.decouple() for asym in asymptotics]
        self.l_dot_s = np.array([np.diag(coupling) for coupling in sys.couplings[1:]])

        # preocmpute angular distributions in each partial wave
        self.angles = angles
        ls = self.sys.l[:, np.newaxis]
        self.P_l_costheta = eval_legendre(ls, np.cos(self.angles))
        self.P_1_l_costheta = np.array(
            [eval_assoc_legendre(l, np.cos(self.angles)) for l in self.sys.l]
        )

        # precompute things related to Coulomb interaction
        self.Zz = self.projectile[1] * self.target[1]
        if self.Zz > 0:
            self.k_c = constants.ALPHA * self.Zz * self.mu / constants.HBARC
            self.eta = self.k_c / self.k
            self.sigma_l = np.angle(gamma(1 + ls + 1j * self.eta))
            sin2 = np.sin(self.angles / 2.0) ** 2
            self.f_c = (
                -self.eta
                / (2 * self.k * sin2)
                * np.exp(
                    2j * self.sigma_l[0]
                    - 2j * self.eta * np.log(np.sin(self.angles / 2))
                )
            )
            self.rutherford = (
                10 * self.eta**2 / (4 * self.k**2 * np.sin(self.angles / 2) ** 4)
            )
        else:
            self.k_c = 0
            self.eta = 0
            self.sigma_l = np.angle(gamma(1 + ls + 1j * 0))
            self.f_c = np.zeros_like(angles)
            self.rutherford = np.zeros_like(angles)

<<<<<<< HEAD
    def smatrix(self, args_scalar=None, args_spin_orbit=None):
        splus = np.zeros(self.sys.lmax+1, dtype=np.complex128)
        sminus = np.zeros(self.sys.lmax+1, dtype=np.complex128)
=======
    def xs(self, args_scalar=None, args_spin_orbit=None):
        splus = np.zeros(self.sys.lmax + 1, dtype=np.complex128)
        sminus = np.zeros(self.sys.lmax, dtype=np.complex128)
>>>>>>> a393b9b4

        # precompute the interaction matrix
        im_scalar = self.solver.interaction_matrix(
            self.channels[0][0],
            local_interaction=self.local_interaction_scalar,
            local_args=args_scalar,
        )
        im_spin_orbit = self.solver.interaction_matrix(
            self.channels[0][0],
            local_interaction=self.local_interaction_spin_orbit,
            local_args=args_spin_orbit,
        )

        # s-wave
        _, splus[0], _ = self.solver.solve(
            self.channels[0][0],
            self.asymptotics[0][0],
            free_matrix=self.free_matrices[0],
            interaction_matrix=im_scalar,
            basis_boundary=self.basis_boundary,
        )


        sminus[0] = splus[0]

        # higher partial waves
        for l in self.sys.l[1:]:
            ch = self.channels[l]
            asym = self.asymptotics[l]
            lds = self.l_dot_s[l-1] # starts from 1 not 0
            # j = l + 1/2
            _, splus[l], _ = self.solver.solve(
                ch[0],
                asym[0],
                free_matrix=self.free_matrices[l],
<<<<<<< HEAD
                interaction_matrix=im_scalar + lds[0] * im_spin_orbit,
=======
                interaction_matrix=im_scalar + self.l_dot_s[l - 1, 0] * im_spin_orbit,
>>>>>>> a393b9b4
                basis_boundary=self.basis_boundary,
            )

            # j = l - 1/2
<<<<<<< HEAD
            _, sminus[l], _ = self.solver.solve(
                ch[1],
                asym[1],
                free_matrix=self.free_matrices[l],
                interaction_matrix=im_scalar + lds[1] * im_spin_orbit,
=======
            _, sminus[l - 1], _ = self.solver.solve(
                ch[1],
                asym[1],
                free_matrix=self.free_matrices[l],
                interaction_matrix=im_scalar + self.l_dot_s[l - 1, 1] * im_spin_orbit,
>>>>>>> a393b9b4
                basis_boundary=self.basis_boundary,
            )

            if (1.0 - np.absolute(splus[l])) < self.smatrix_abs_tol and (
<<<<<<< HEAD
                1.0 - np.absolute(sminus[l])
            ) < self.smatrix_abs_tol:
                break

        return splus[:l], sminus[:l]

    def xs(self, args_scalar=None, args_spin_orbit=None):
        splus, sminus = self.smatrix(args_scalar, args_spin_orbit)
=======
                1.0 - np.absolute(sminus[l - 1])
            ) < self.smatrix_abs_tol:
                break

        # return splus, sminus
>>>>>>> a393b9b4
        return ElasticXS(
            *elastic_xs(
                self.k,
                self.angles,
                splus,
                sminus,
                self.P_l_costheta,
                self.P_1_l_costheta,
                self.f_c,
                self.sigma_l,
            )
        )


@njit
def elastic_xs(
    k: float,
    angles: np.array,
    Splus: np.array,
    Sminus: np.array,
    P_l_theta: np.array,
    P_1_l_theta: np.array,
    f_c: np.array = 0,
    sigma_l: np.array = 0,
):
    a = np.zeros_like(angles, dtype=np.complex128) + f_c
    b = np.zeros_like(angles, dtype=np.complex128)
    xsrxn = 0.0
    xst = 0.0

    for l in range(Splus.shape[0]):
        # scattering amplitudes
        a += (
            (2 * l + 1 - (l + 1) * Splus[l] - l * Sminus[l])
            * P_l_theta[l, :]
            * np.exp(2j * sigma_l[l])
            / (2j * k)
        )
        b += (
            (Sminus[l] - Splus[l])
            * P_1_l_theta[l, :]
            * np.exp(2j * sigma_l[l])
            / (2j * k)
        )
        xsrxn += (l + 1) * (1 - np.absolute(Splus[l])) + l * (
            1 - np.absolute(Sminus[l])
        )
        xst += (l + 1) * (1 - np.real(Splus[l])) + l * (1 - np.real(Sminus[l]))

    dsdo = np.real(a * np.conj(a) + b * np.conj(b)) * 10
    Ay = np.real(a * np.conj(b) + b * np.conj(a)) * 10 / dsdo
    xsrxn *= 10 * np.pi / k**2
    xst *= 10 * 2 * np.pi / k**2

    return dsdo, Ay, xst, xsrxn<|MERGE_RESOLUTION|>--- conflicted
+++ resolved
@@ -106,15 +106,9 @@
             self.f_c = np.zeros_like(angles)
             self.rutherford = np.zeros_like(angles)
 
-<<<<<<< HEAD
     def smatrix(self, args_scalar=None, args_spin_orbit=None):
         splus = np.zeros(self.sys.lmax+1, dtype=np.complex128)
         sminus = np.zeros(self.sys.lmax+1, dtype=np.complex128)
-=======
-    def xs(self, args_scalar=None, args_spin_orbit=None):
-        splus = np.zeros(self.sys.lmax + 1, dtype=np.complex128)
-        sminus = np.zeros(self.sys.lmax, dtype=np.complex128)
->>>>>>> a393b9b4
 
         # precompute the interaction matrix
         im_scalar = self.solver.interaction_matrix(
@@ -150,33 +144,21 @@
                 ch[0],
                 asym[0],
                 free_matrix=self.free_matrices[l],
-<<<<<<< HEAD
                 interaction_matrix=im_scalar + lds[0] * im_spin_orbit,
-=======
-                interaction_matrix=im_scalar + self.l_dot_s[l - 1, 0] * im_spin_orbit,
->>>>>>> a393b9b4
                 basis_boundary=self.basis_boundary,
             )
 
             # j = l - 1/2
-<<<<<<< HEAD
+
             _, sminus[l], _ = self.solver.solve(
                 ch[1],
                 asym[1],
                 free_matrix=self.free_matrices[l],
                 interaction_matrix=im_scalar + lds[1] * im_spin_orbit,
-=======
-            _, sminus[l - 1], _ = self.solver.solve(
-                ch[1],
-                asym[1],
-                free_matrix=self.free_matrices[l],
-                interaction_matrix=im_scalar + self.l_dot_s[l - 1, 1] * im_spin_orbit,
->>>>>>> a393b9b4
                 basis_boundary=self.basis_boundary,
             )
 
             if (1.0 - np.absolute(splus[l])) < self.smatrix_abs_tol and (
-<<<<<<< HEAD
                 1.0 - np.absolute(sminus[l])
             ) < self.smatrix_abs_tol:
                 break
@@ -185,13 +167,6 @@
 
     def xs(self, args_scalar=None, args_spin_orbit=None):
         splus, sminus = self.smatrix(args_scalar, args_spin_orbit)
-=======
-                1.0 - np.absolute(sminus[l - 1])
-            ) < self.smatrix_abs_tol:
-                break
-
-        # return splus, sminus
->>>>>>> a393b9b4
         return ElasticXS(
             *elastic_xs(
                 self.k,
