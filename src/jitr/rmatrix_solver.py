import numpy as np
import scipy.special as sc
import scipy.linalg as la

from .utils import (
    hbarc,
    c,
    CoulombAsymptotics,
    FreeAsymptotics,
    H_plus,
    H_minus,
    H_plus_prime,
    H_minus_prime,
)
from .system import ProjectileTargetSystem, InteractionMatrix
from .rmatrix_kernel import LagrangeRMatrixKernel, rmsolve_smatrix, rmsolve_wavefunction


class LagrangeRMatrixSolver:
    r"""A solver valid for all energies"""

    def __init__(
        self,
        nbasis: np.int32,
        nchannels: np.int32,
        sys: ProjectileTargetSystem,
        ecom=None,
        asym=None,
    ):
        r"""
        Parameters:
            a : channel radii

        """
        x, w = np.polynomial.legendre.leggauss(nbasis)
        abscissa = 0.5 * (x + 1)
        weights = 0.5 * w
        self.kernel = LagrangeRMatrixKernel(nbasis, nchannels, abscissa, weights)

        if asym is None:
            if sys.Zproj * sys.Ztarget > 0:
                asym = CoulombAsymptotics
            else:
                asym = FreeAsymptotics
        self.asym = asym

        self.sys = sys
        self.precompute_boundaries(self.sys.channel_radii)
        self.precompute_free_matrix(self.sys.channel_radii, self.sys.l)

        self.ecom = ecom
        if ecom is not None:
            self.precompute_asymptotics(
                self.sys.channel_radii, self.sys.l, self.sys.eta(ecom)
            )

    def precompute_boundaries(self, a):
        r"""precompute boundary values of Lagrange-Legendre for each channel"""
        self.b = np.hstack(
            [
                [self.f(n, i, a[i]) for n in range(1, self.kernel.nbasis + 1)]
                for i in range(self.kernel.nchannels)
            ],
            dtype=np.complex128,
        )

    def precompute_asymptotics(self, a, l, eta):
        r"""precompute asymoptotic wavefunction and derivative in each channel"""
        Hp = np.array(
            [H_plus(ai, li, etai, asym=self.asym) for (ai, li, etai) in zip(a, l, eta)],
            dtype=np.complex128,
        )
        Hm = np.array(
            [
                H_minus(ai, li, etai, asym=self.asym)
                for (ai, li, etai) in zip(a, l, eta)
            ],
            dtype=np.complex128,
        )
        Hpp = np.array(
            [
                H_plus_prime(ai, li, etai, asym=self.asym)
                for (ai, li, etai) in zip(a, l, eta)
            ],
            dtype=np.complex128,
        )
        Hmp = np.array(
            [
                H_minus_prime(ai, li, etai, asym=self.asym)
                for (ai, li, etai) in zip(a, l, eta)
            ],
            dtype=np.complex128,
        )
        self.asymptotics = (Hp, Hm, Hpp, Hmp)

    def precompute_free_matrix(self, a: np.array, l: np.array):
        r"""free matrices only depend on orbital angular momentum l and dimensionless channel
        radius a"""
        self.free_matrix = self.kernel.free_matrix(a, l)

    def reset_energy(self, ecom: np.float64):
        r"""update precomputed asymptotic values for new energy"""
        self.ecom = ecom
        if self.sys.Zproj * self.sys.Ztarget > 0:
            self.precompute_asymptotics(
                self.sys.channel_radii, self.sys.l, self.sys.eta(ecom)
            )

    def f(self, n: np.int32, i: np.int32, s: np.float64):
        """
        nth basis function in channel i - Lagrange-Legendre polynomial of degree n shifted onto
        [0,a_i] and regularized by s/( a_i * xn)
        Note: n is indexed from 1 (constant function is not part of basis)
        """
        assert n <= self.kernel.nbasis and n >= 1

        x = s / self.sys.channel_radii[i]
        xn = self.kernel.abscissa[n - 1]

        # Eqn 3.122 in [Baye, 2015], with s = kr
        return (
            (-1.0) ** (self.kernel.nbasis - n)
            * np.sqrt((1 - xn) / xn)
            * sc.eval_legendre(self.kernel.nbasis, 2.0 * x - 1.0)
            * x
            / (x - xn)
        )

    def interaction_matrix(
        self,
        interaction_matrix: InteractionMatrix,
        channels: list,
    ):
        r"""
        Returns the full (Nxn)x(Nxn) interaction in the Lagrange basis,
        where each channel is an nxn block (n being the basis size), and there are NxN such blocks
        """
        nb = self.kernel.nbasis
        sz = nb * self.kernel.nchannels
        C = np.zeros((sz, sz), dtype=np.complex128)
        for i in range(self.kernel.nchannels):
            ch = channels[i]
            for j in range(self.kernel.nchannels):
                Cij = C[i * nb : i * nb + nb, j * nb : j * nb + nb]
                int_local = interaction_matrix.local_matrix[i, j]
                int_nonlocal = interaction_matrix.nonlocal_matrix[i, j]
                if int_local is not None:
                    loc_args = interaction_matrix.local_args[i, j]
                    Cij += self.kernel.single_channel_local_interaction_matrix(
                        int_local,
                        ch,
                        loc_args,
                    )
                if int_nonlocal is not None:
                    nloc_args = interaction_matrix.nonlocal_args[i, j]
                    is_symmetric = interaction_matrix.nonlocal_symmetric[i, j]
                    Cij += self.kernel.single_channel_nonlocal_interaction_matrix(
                        int_nonlocal,
                        ch,
                        is_symmetric,
                        nloc_args,
                    )
        return C

    def bloch_se_matrix(
        self,
        interaction_matrix: InteractionMatrix,
        channels: list,
    ):
        return self.interaction_matrix(interaction_matrix, channels) + self.free_matrix

    def solve(
        self,
        interaction_matrix: InteractionMatrix,
        channels: np.array,
        ecom,
        wavefunction=None,
    ):
<<<<<<< HEAD
        # assure precomputed values are consistent with provided channel
        assert ecom == self.ecom

=======
>>>>>>> 9a924da7
        A = self.bloch_se_matrix(interaction_matrix, channels)

        args = (
            A,
            self.b,
            self.asymptotics,
            self.sys.incoming_weights,
            self.sys.channel_radii,
            self.kernel.nchannels,
            self.kernel.nbasis,
        )

        if wavefunction is None:
            return rmsolve_smatrix(*args)
        else:
            return rmsolve_wavefunction(*args)<|MERGE_RESOLUTION|>--- conflicted
+++ resolved
@@ -176,12 +176,6 @@
         ecom,
         wavefunction=None,
     ):
-<<<<<<< HEAD
-        # assure precomputed values are consistent with provided channel
-        assert ecom == self.ecom
-
-=======
->>>>>>> 9a924da7
         A = self.bloch_se_matrix(interaction_matrix, channels)
 
         args = (
