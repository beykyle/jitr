import numpy as np
from matplotlib import pyplot as plt
from scipy.integrate import solve_ivp
from numba import njit
from jitr import (
    ProjectileTargetSystem,
    InteractionMatrix,
    ChannelData,
    Wavefunctions,
    LagrangeRMatrixSolver,
    woods_saxon_potential,
    coulomb_charged_sphere,
    delta,
    smatrix,
    schrodinger_eqn_ivp_order1,
    Gamow_factor,
)


@njit
def interaction(r, *params):
    (V0, W0, R0, a0, zz, RC) = params
    return woods_saxon_potential(r, V0, W0, R0, a0) + coulomb_charged_sphere(r, zz, RC)


def channel_radius_dependence_test():
    E = 14.1
    nodes_within_radius = 5

    # Potential parameters
    V0 = 60  # real potential strength
    W0 = 20  # imag potential strength
    R0 = 4  # Woods-Saxon potential radius
    a0 = 0.5  # Woods-Saxon potential diffuseness
    params = (V0, W0, R0, a0)

    a_grid = np.linspace(10, 30, 50)
    delta_grid = np.zeros_like(a_grid, dtype=complex)

    ints = InteractionMatrix(1)
    ints.set_local_interaction(woods_saxon_potential, args=params)

    for i, a in enumerate(a_grid):
        sys = ProjectileTargetSystem(
            reduced_mass=np.array([939.0], dtype=np.float64),
            channel_radii=np.array([a]),
            l=np.array([0]),
        )
        channels = sys.build_channels(E)
        solver = LagrangeRMatrixSolver(60, 1, sys, ecom=E)
        R, S, _ = solver.solve(ints, channels, E)
        deltaa, attena = delta(S[0, 0])
        delta_grid[i] = deltaa + 1.0j * attena

    plt.plot(a_grid, np.real(delta_grid), label=r"$\mathfrak{Re}\,\delta_l$")
    plt.plot(a_grid, np.imag(delta_grid), label=r"$\mathfrak{Im}\,\delta_l$")
    plt.legend()
    plt.xlabel("channel radius [fm]")
    plt.ylabel(r"$\delta_l$ [degrees]")
    plt.show()


def local_interaction_example():
    E = 14.1
    nodes_within_radius = 5

    sys = ProjectileTargetSystem(
        reduced_mass=np.array([939.0]),
        channel_radii=np.array([nodes_within_radius * (2 * np.pi)]),
        l=np.array([1]),
        Ztarget=40,
        Zproj=1,
    )

    channels = sys.build_channels(E)
    ch = channels[0]

    # Lagrange-Mesh
    solver_lm = LagrangeRMatrixSolver(100, 1, sys, ecom=E)

    # Woods-Saxon potential parameters
    V0 = 60  # real potential strength
    W0 = 20  # imag potential strength
    R0 = 4  # Woods-Saxon potential radius
    a0 = 0.5  # Woods-Saxon potential diffuseness
    params = (V0, W0, R0, a0, sys.Zproj * sys.Ztarget, R0)

    ints = InteractionMatrix(1)
    ints.set_local_interaction(interaction, args=params)

    s_values = np.linspace(0.01, sys.channel_radii[0], 200)
    domain, init_con = ch.initial_conditions()

    # Runge-Kutta
    sol_rk = solve_ivp(
        lambda s, y,: schrodinger_eqn_ivp_order1(
            s, y, ch, ints.local_matrix[0, 0], params
        ),
        domain,
        init_con,
        dense_output=True,
        atol=1.0e-12,
        rtol=1.0e-12,
    ).sol
    a = domain[1]
    u_rk = sol_rk(s_values)[0]
    R_rk = sol_rk(a)[0] / (a * sol_rk(a)[1])
    S_rk = smatrix(R_rk, a, ch.l, ch.eta)

    R_lm, S_lm, x, uext_prime_boundary = solver_lm.solve(
        ints, channels, E, wavefunction=True
    )
    # R_lmp = u_lm(se.a) / (se.a * derivative(u_lm, se.a, dx=1.0e-6))
    u_lm = Wavefunctions(
        solver_lm, x, S_lm, uext_prime_boundary, sys.incoming_weights, ch
    ).uint()[0]
    u_lm = u_lm(s_values)

    R_lm = R_lm[0, 0]
    S_lm = S_lm[0, 0]

    delta_lm, atten_lm = delta(S_lm)
    delta_rk, atten_rk = delta(S_rk)

    # normalization and phase matching
    u_rk = u_rk * u_lm[20] / u_rk[20]

    print(f"k: {ch.k}")
    print(f"R-Matrix RK: {R_rk:.3e}")
    print(f"R-Matrix LM: {R_lm:.3e}")
    # print(f"R-Matrix LMp: {R_lmp:.3e}")
    print(f"S-Matrix RK: {S_rk:.3e}")
    print(f"S-Matrix LM: {S_lm:.3e}")
    print(f"real phase shift RK: {delta_rk:.3e} degrees")
    print(f"real phase shift LM: {delta_lm:.3e} degrees")
    print(f"complex phase shift RK: {atten_rk:.3e} degrees")
    print(f"complex phase shift LM: {atten_lm:.3e} degrees")

    plt.plot(s_values, np.real(u_rk), "k", alpha=0.5, label="Runge-Kutta")
    plt.plot(
        s_values,
        np.imag(u_rk),
        ":k",
        alpha=0.5,
    )

    plt.plot(s_values, np.real(u_lm), "r", alpha=0.5, label="Lagrange-Legendre")
    plt.plot(
        s_values,
        np.imag(u_lm),
        ":r",
        alpha=0.5,
    )

    plt.legend()
    plt.xlabel(r"$r$ [fm]")
    plt.ylabel(r"$u_{%d} (r) $ [a.u.]" % ch.l)
    plt.tight_layout()
    plt.show()


def rmse_RK_LM():
    r"""Test with simple Woods-Saxon plus coulomb without spin-orbit coupling"""

    lgrid = np.arange(0, 10, 1)
    egrid = np.linspace(0.5, 100, 100)
    nodes_within_radius = 5
    Ztarget = 40
    Zproj = 1

    # channels are the same except for l and uncoupled
    # so just set up a single channel system. We will set
    # incident energy and l later
    systems = [
        ProjectileTargetSystem(
            np.array([939.0]),
            np.array([nodes_within_radius * (2 * np.pi)]),
            l=np.array([l]),
            Ztarget=Ztarget,
            Zproj=Zproj,
            nchannels=1,
        )
        for l in lgrid
    ]

    # Lagrange-Mesh solvers, don't set the energy
    solvers = [LagrangeRMatrixSolver(40, 1, sys, ecom=None) for sys in systems]

    # Woods-Saxon potential parameters
    V0 = 60  # real potential strength
    W0 = 20  # imag potential strength
    R0 = 4  # Woods-Saxon potential radius
    a0 = 0.5  # Woods-Saxon potential diffuseness
    RC = R0  # Coulomb cutoff

    params = (V0, W0, R0, a0, Zproj * Ztarget, RC)

    # use same interaction for all channels
    interaction_matrix = InteractionMatrix(1)
    interaction_matrix.set_local_interaction(interaction, args=params)

    error_matrix = np.zeros((len(lgrid), len(egrid)), dtype=complex)

    for i, e in enumerate(egrid):
        for l in lgrid:
            channels = systems[l].build_channels(e)
            ch = channels[0]

            domain, init_con = ch.initial_conditions()

            # Runge-Kutta
            sol_rk = solve_ivp(
                lambda s, y,: schrodinger_eqn_ivp_order1(
                    s, y, ch, interaction_matrix.local_matrix[0, 0], params
                ),
                domain,
                init_con,
                dense_output=True,
                atol=1.0e-12,
                rtol=1.0e-9,
            ).sol

            a = domain[1]
            R_rk = sol_rk(a)[0] / (a * sol_rk(a)[1])
            S_rk = smatrix(R_rk, a, l, ch.eta)
            solvers[l].reset_energy(e)

            # Lagrange-Legendre R-Matrix
<<<<<<< HEAD
            R_lm, S_lm, uext_boundary = solvers[l].solve(
                interaction_matrix, channels, e
            )
=======
            R_lm, S_lm, uext_boundary = solvers[l].solve(interaction_matrix, channels)
>>>>>>> 9a924da7

            # comparison between solvers
            delta_lm, atten_lm = delta(S_lm)
            delta_rk, atten_rk = delta(S_rk)

            err = 0 + 0j

            if np.fabs(delta_rk) > 1e-12:
                err += np.fabs(delta_lm - delta_rk)

            if np.fabs(atten_rk) > 1e-12:
                err += 1j * np.fabs(atten_lm - atten_rk)

            error_matrix[l, i] = err

    lines = []
    for l in lgrid:
        (p1,) = plt.plot(egrid, np.real(error_matrix[l, :]), label=r"$l = %d$" % l)
        (p2,) = plt.plot(egrid, np.imag(error_matrix[l, :]), ":", color=p1.get_color())
        lines.append([p1, p2])

    plt.ylabel(r"$\Delta \equiv | \delta^{\rm RK} - \delta^{\rm LM} |$ [degrees]")
    plt.xlabel(r"$E$ [MeV]")

    legend1 = plt.legend(
        lines[0], [r"$\mathfrak{Re}\, \Delta$", r"$\mathfrak{Im}\, \Delta$"], loc=0
    )
    plt.legend([l[0] for l in lines], [l[0].get_label() for l in lines], loc=1)
    plt.yscale("log")
    plt.gca().add_artist(legend1)
    plt.tight_layout()
    plt.show()


if __name__ == "__main__":
    channel_radius_dependence_test()
    local_interaction_example()
    rmse_RK_LM()<|MERGE_RESOLUTION|>--- conflicted
+++ resolved
@@ -226,13 +226,7 @@
             solvers[l].reset_energy(e)
 
             # Lagrange-Legendre R-Matrix
-<<<<<<< HEAD
-            R_lm, S_lm, uext_boundary = solvers[l].solve(
-                interaction_matrix, channels, e
-            )
-=======
             R_lm, S_lm, uext_boundary = solvers[l].solve(interaction_matrix, channels)
->>>>>>> 9a924da7
 
             # comparison between solvers
             delta_lm, atten_lm = delta(S_lm)
